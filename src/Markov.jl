"""
Implementation of algorithms to compute Markov bases. These are necessary
as sets of generators of an ideal for computing Gröbner bases.

Two methods are implemented:
- a simplified method that only works when all data defining an IP is negative
- the project-and-lift algorithm of 4ti2 / Malkin's thesis
"""
module Markov

export markov_basis

using MIPMatrixTools.GBTools
using MIPMatrixTools.IPInstances
using MIPMatrixTools.MatrixTools
using MIPMatrixTools.SolverTools

using IPGBs
using IPGBs.Binomials
using IPGBs.BinomialSets
using IPGBs.Buchberger
using IPGBs.GBAlgorithms
using IPGBs.GBElements
using IPGBs.Orders

using IPGBs.FourTi2

"""
    truncate_markov(markov :: Vector{Vector{Int}}, instance :: IPInstance, truncation_type :: Symbol) :: Vector{Vector{Int}}

Compute a subset of `markov` including only vectors which shouldn't be truncated
according to the rule given by `truncation_type`.
"""
function truncate_markov(
    markov::Vector{Vector{Int}},
    instance::IPInstance,
    truncation_type::Symbol
)::Vector{Vector{Int}}
    truncated_basis = Vector{Int}[]
    should_truncate = truncation_type != :None
    if !should_truncate
        return markov
    end
    trunc_var_type = Int
    if truncation_type == :LP
        trunc_var_type = Real
    end
    model, _, constrs = SolverTools.feasibility_model(
        instance.A, instance.b, instance.u, nonnegative_vars(instance),
        trunc_var_type
    )
    for v in markov
        truncated = GBElements.truncate(
            v, instance.A, instance.b, instance.u,
            model, constrs, should_truncate, truncation_type
        )
        if !truncated
            push!(truncated_basis, v)
        end
    end
    return truncated_basis
end

#
# How to pick the next variable to lift?
#

first_variable(sigma) = minimum(sigma)
most_negative(sigma, solution) = argmin(solution[sigma])

#
# ---------------------------------------
#

"""
    State of the project-and-lift algorithm representing the relevant
    information during a specific iteration.
    `original_instance`: the original IPInstance being solved
    `working_instance`: instance including potential upper bounds for efficiency
    `unlifted`: the remaining unlifted variables (original indexing, following `working_instance`)
    `nonnegative`: the variables that have nonnegative constraints (original indexing)
    `relaxation`: IPInstance representing the problem with the non-negativity of
    the unlifted variables relaxed
    `markov`: current partial Markov basis (indexed by the permuted variables)
    `primal_solutions`: feasible solutions for the original problem (and thus all of
    its group relaxations)
    `dual_solutions`: feasible solutions for `relaxation`. Computing a feasible
    solution is essentially free in project-and-lift, so we always compute one.
    If it is ever feasible for the original problem, it is also optimal for it.
    `optimal_solution`: The optimal solution for the original problem, if known (original indexing)
    `has_optimal_solution`: Whether the optimal solution is known.
"""
struct ProjectAndLiftState
    original_instance::IPInstance
    working_instance::IPInstance
    unlifted::Vector{Int}
    nonnegative::Vector{Bool}
    relaxation::IPInstance
    markov::Vector{Vector{Int}}
    primal_solutions::Vector{Vector{Int}}
    dual_solutions::Vector{Vector{Int}}
    optimal_solution::Vector{Int}
    has_optimal_solution::Bool
end

function Base.show(io :: IO, state :: ProjectAndLiftState)
    print(io, "Project-and-Lift State for instance: ", state.original_instance, "\n")
    print(io, "Unlifted = ", state.unlifted, "\n")
    print(io, "Markov = ", state.markov, "\n")
end

#
# Lifting feasible solutions using a Markov basis
#

function initial_solution(
    instance :: IPInstance,
    markov :: Vector{Vector{Int}}
) :: Vector{Int}
    solution = copy(instance.fiber_solution)
    #Make the solution feasible for the initial state (group relaxation)
    for i in eachindex(solution)
        if IPInstances.is_nonnegative(i, instance) && solution[i] < 0
            #Find Markov basis element with positive coefficient on i
            #And add them to solution as many times as needed to guarantee
            #solution[i] >= 0
            for m in markov
                if m[i] > 0
                    k = ceil(Int, -solution[i] / m[i])
                    solution += k * m
                    break
                end
            end
        end
    end
    @assert is_feasible_solution(instance, solution)
    return solution
end

function lift_solution_unbounded!(
    solution :: Vector{Int}, 
    ray :: Vector{Int}
)
    k = maximum([ceil(Int, -solution[i] / ray[i]) 
        for i in eachindex(ray) if ray[i] > 0 && solution[i] < 0],
        init = 0
    )
    solution .= solution .+ k * ray
end

#
# ----------------------------------------------
#

project_to_instance(v :: Vector{Int}, instance :: IPInstance) = v[1:instance.n]

function optimize_with_markov(
    orig_instance :: IPInstance,
    opt_instance :: IPInstance,
    primal_solutions :: Vector{Vector{Int}},
    dual_solutions :: Vector{Vector{Int}},
    relaxation :: IPInstance,
    permuted_markov :: Vector{Vector{Int}};
    optimize :: Bool = false
)
    is_optimal = false
    opt_solution = zeros(Int, orig_instance.n)
    if optimize
        all_solutions = [ primal_solutions; dual_solutions ]
        # For now, I won't try to reuse this Gröbner basis. Might be worthwhile
        # to try doing that eventually, though (easier Markov bases later?)
        _ = groebner_basis(permuted_markov, relaxation, all_solutions)
        for relaxation_s in dual_solutions
            s = relaxation_s[relaxation.inverse_permutation]
            # Any dual solution feasible for the original problem is optimal.
            if is_feasible_solution(opt_instance, s)
                opt_solution = project_to_instance(s[relaxation.inverse_permutation], orig_instance)
                is_optimal = true
                break
            end
        end
        # TODO: Keep truncation bounds updated in opt_instance and relaxation
        # Need to update both opt_instance and corresponding solution slacks...
        bkv = minimum([opt_instance.C[1, :]' * s for s in primal_solutions])
    end
    return opt_solution, is_optimal
end

"""
    initialize_project_and_lift(instance :: IPInstance)

Create the initial state of the project-and-lift algorithm for IP `instance`, including
a Markov basis for its group relaxation.

The group relaxation Markov basis is obtained through the Hermite Normal Form algorithm.
"""
function initialize_project_and_lift(
    instance :: IPInstance;
    optimize :: Bool = false,
    solution :: Vector{Int} = zeros(Int, instance.n),
    best_value :: Ref{Int} = Ref(0)
)::ProjectAndLiftState
    # Update instance to include upper bounds for efficiency if possible
    opt_instance = instance
    if optimize && is_feasible_solution(instance, solution)
        # In this case, we should use the given solution as an upper bound
        # GBs are smaller this way.
        opt_instance = add_constraint(instance, instance.C[1, :], best_value[] - 1)
    end
    # Compute a group relaxation with its corresponding Markov basis
    basis, uhnf_basis, unlifted = lattice_basis_projection(opt_instance)
    nonnegative = nonnegative_vars(opt_instance)
    for s in unlifted
        nonnegative[s] = false
    end
    markov = Vector{Int}[]
    for row in eachrow(Array(uhnf_basis))
        v = Vector{Int}(row)
        push!(markov, lift_vector(v, basis, opt_instance.lattice_basis))
    end
    relaxation = nonnegativity_relaxation(opt_instance, nonnegative)
    permuted_markov = apply_permutation(markov, relaxation.permutation)
    for m in permuted_markov
        println(m)
    end
    #Find initial primal and dual solutions if possible
    relaxation_solution = initial_solution(relaxation, permuted_markov)
    primal_solutions = Vector{Int}[]
    if !iszero(solution)
        push!(primal_solutions, solution)
    end
    dual_solutions = [ relaxation_solution ]
    opt_solution, is_optimal = optimize_with_markov(
        instance, opt_instance, primal_solutions, dual_solutions, relaxation, 
        permuted_markov, optimize=optimize
    )
    return ProjectAndLiftState(
        instance, opt_instance, unlifted, nonnegative, relaxation, 
        permuted_markov, primal_solutions, dual_solutions, opt_solution, 
        is_optimal
    )
end

"""
    relaxation_index(i :: Int, relaxation :: IPInstance)

    Index of original variable `i` in `relaxation`.
"""
relaxation_index(i :: Int, r :: IPInstance) = r.inverse_permutation[i]
relaxation_index(v :: Vector{Int}, r :: IPInstance) = [ relaxation_index(i, r) for i in v]

"""
    can_lift(markov :: Vector{Vector{Int}}, i :: Int)

    Return true if the variable indexed by `i` can be immediately lifted given
    the current Markov basis `markov`.

    This happens when there is no element in `markov` with a positive coefficient.
"""
function can_lift(markov :: Vector{Vector{Int}}, i :: Int)
    return all(v[i] <= 0 for v in markov)
end

function lift_variables!(
    pl :: ProjectAndLiftState;
    markov :: Union{Vector{Vector{Int}}, Nothing} = nothing
)
    if isnothing(markov)
        markov = pl.markov
    end
    i = 1
    while i <= length(pl.unlifted)
        variable = pl.unlifted[i]
        #Markov is permuted here, so we need to take that into account
        if can_lift(markov, relaxation_index(variable, pl.relaxation))
            pl.nonnegative[variable] = true
            deleteat!(pl.unlifted, i)
        else
            i += 1
        end
    end
end

"""
    bounded_case(
    s :: ProjectAndLiftState, 
    i :: Int;
    completion :: Symbol = :Buchberger,
    truncation_type :: Symbol = :None
) :: Vector{Vector{Int}}


"""
function lift_bounded(
    pl :: ProjectAndLiftState, 
    i :: Int;
    completion :: Symbol = :Buchberger,
    truncation_type :: Symbol = :None
) :: Vector{Vector{Int}}
    #Compute a GB in the adequate monomial order
    @info "P&L bounded case" i length(pl.markov)
    update_objective!(pl.relaxation, i, relaxation_index(pl.unlifted, pl.relaxation))
    if completion == :Buchberger
        #This will automatically lift pl.dual_solutions
        markov = IPGBs.groebner_basis(pl.markov, pl.relaxation, pl.dual_solutions, truncation_type=truncation_type)
    elseif completion == :FourTi2
        gb, sol, _ = FourTi2.groebnernf(pl.relaxation, pl.markov, pl.dual_solutions[1])
        markov = GBTools.tovector(gb)
        copyto!(pl.dual_solutions[1], sol)
    else
        error("Unknown completion algorithm: $completion")
    end
    lift_variables!(pl, markov=markov)
    @info "Markov size after lifting: " length(markov)
    return markov
end

"""
    unbounded_case(s :: ProjectAndLiftState, i :: Int, ray :: Vector{Int}) :: Vector{Vector{Int}}


"""
function lift_unbounded(s :: ProjectAndLiftState, i :: Int, ray :: Vector{Int}) :: Vector{Vector{Int}}
    @info "P&L unbounded case" ray
    if !(ray in s.markov)
        push!(s.markov, ray)
        for solution in s.dual_solutions
            lift_solution_unbounded!(solution, ray)
        end
    end
    i_index = findfirst(isequal(i), s.unlifted)
    deleteat!(s.unlifted, i_index)
    s.nonnegative[i] = true
    return s.markov
end

function relax_and_reorder(
    pl :: ProjectAndLiftState,
    markov :: Vector{Vector{Int}}
)
    #Before taking the relaxation, we bring the Markov basis and known solutions back into
    #the original variable ordering
    lifted_markov = apply_permutation(markov, pl.relaxation.inverse_permutation)
    dual_solutions = apply_permutation(pl.dual_solutions, pl.relaxation.inverse_permutation)
    primal_solutions = apply_permutation(pl.primal_solutions, pl.relaxation.inverse_permutation)
    #Now we take the relaxation with respect to the non-negativity constraints specified in pl
    relaxation = nonnegativity_relaxation(pl.working_instance, pl.nonnegative)
    #And we permute the Markov basis and solutions back to the new variable ordering
    lifted_markov = apply_permutation(lifted_markov, relaxation.permutation)
    dual_solutions = apply_permutation(pl.dual_solutions, relaxation.permutation)
    primal_solutions = apply_permutation(pl.primal_solutions, relaxation.permutation)
    return relaxation, markov, primal_solutions, dual_solutions
end

"""
    next(
    s::ProjectAndLiftState;
    completion :: Symbol = :Buchberger,
    truncation_type::Symbol = :LP
)::ProjectAndLiftState

Run a single iteration of the project-and-lift algorithm over `state`, 
returning the new state after that iteration.

One iteration involves lifting a previously unlifted variable, either through 
a linear program or a Gröbner Basis computation.
"""
function next(
    pl::ProjectAndLiftState;
    completion :: Symbol = :Buchberger,
    truncation_type::Symbol = :LP,
    optimize :: Bool = false
)::ProjectAndLiftState
    i = first_variable(pl.unlifted) #Pick some variable to lift
    relaxation_i = relaxation_index(i, pl.relaxation)
    ray = unboundedness_proof(pl.relaxation, relaxation_i)
    if isempty(ray)
        println("lifting bounded ", i )
        lifted_markov = lift_bounded(
            pl, relaxation_i, completion=completion,
            truncation_type=truncation_type
        )
    else
        println("lifting unbounded ", i )
        println("ray: ", ray)
        lifted_markov = lift_unbounded(pl, i, ray)
    end
    relaxation, lifted_markov, primals, duals = relax_and_reorder(
        pl, lifted_markov
    )
    lifted_markov = truncate_markov(lifted_markov, relaxation, truncation_type)
    opt_solution, is_optimal = optimize_with_markov(
        pl.original_instance, pl.working_instance, primals, duals, 
        relaxation, lifted_markov, optimize=optimize
    )
    return ProjectAndLiftState(
        pl.original_instance, pl.working_instance, pl.unlifted, pl.nonnegative, 
        relaxation, lifted_markov, primals, duals, opt_solution, is_optimal
    )
end

"""
    is_finished(state::ProjectAndLiftState) :: Bool

Check whether the project-and-lift algorithm is ready to terminate at `state`.
"""
is_finished(pl::ProjectAndLiftState) = isempty(pl.unlifted) || pl.has_optimal_solution

"""
    project_and_lift(instance :: IPInstance, truncation_type :: Symbol) :: Vector{Vector{Int}}

Compute a Markov basis of `instance` using the project-and-lift algorithm.

Truncation is done with respect to `truncation_type`. If `truncation_type` is None, then
a full Markov basis is computed instead.
"""
function project_and_lift(
    instance::IPInstance;
    completion :: Symbol = :FourTi2,
    truncation_type::Symbol = :LP,
    optimize :: Bool = false,
    solution :: Vector{Int} = zeros(Int, instance.n),
    best_value :: Ref{Int} = Ref(0)
)::Vector{Vector{Int}}
    pl = initialize_project_and_lift(instance, optimize=optimize, solution=solution, best_value=best_value)
    #Lift as many variables as possible before starting
<<<<<<< HEAD
    #lift_variables!(
    #    state.markov, state.sigma, state.nonnegative, state.relaxation.inverse_permutation
    #)
    while !is_finished(state)
        @debug "Starting iteration with $(length(state.sigma)) variables left to lift: "
        state = next(state, completion=completion, truncation_type=truncation_type)
    end
    #@assert IPInstances.is_feasible_solution(instance, state.solution)
    @debug "Ending P&L, found Markov Basis of length $(length(state.markov))"
    return state.markov
=======
    lift_variables!(pl)
    #Main loop: lift all remaining variables via LP or GBs
    while !is_finished(pl)
        pl = next(pl, completion=completion, truncation_type=truncation_type, optimize=optimize)
    end
    @assert all(is_feasible_solution(instance, solution) for solution in pl.primal_solutions)
    @assert !pl.has_optimal_solution || is_feasible_solution(instance, pl.optimal_solution)
    #Update solution and best known value
    copyto!(solution, pl.optimal_solution)
    best_value[] = instance.C[1, :]' * solution
    return pl.markov
>>>>>>> 1b4f530b
end

"""
    simple_markov(instance :: IPInstance) :: Vector{Vector{Int}}

Compute a Markov basis of `instance` with the simplified algorithm. Assumes all data in
instance.A and instance.b is non-negative.

The simplified algorithm uses the fact (proved in, e.g. Thomas and Weismantel (1997))
that the unit vectors on the original variables of the IP form a Markov basis.
"""
function simple_markov(
    instance::IPInstance
)::Vector{Vector{Int}}
    @debug "Computing Markov basis using the Simple Markov algorithm"
    #Check whether the hypotheses hold
    @assert IPInstances.nonnegative_data_only(instance)
    @assert IPInstances.has_slacks(instance)
    #Build "trivial" Markov basis
    #Assumes there are upper bound constraints on the variables
    has_bounds = IPInstances.has_variable_bound_constraints(instance)
    n = size(instance.A, 2) - size(instance.A, 1) #Do not count slacks
    if has_bounds
        m = size(instance.A, 1) - n #Only count constraints that don't correspond to variable upper bounds
    else
        m = size(instance.A, 1)
    end
    basis = Vector{Int}[]
    g = Int[]
    for i in 1:n
        v = zeros(Int, n)
        v[i] = 1
        r = zeros(Int, n)
        r[i] = -1
        s = -copy(instance.A[1:m, i])
        if has_bounds
            g = vcat(v, s, r)
        else
            g = vcat(v, s)
        end
        push!(basis, g)
    end
    return basis
end

"""
Compute a Markov basis of an IP.
"""
function markov_basis end

function markov_basis(
    instance::IPInstance;
    algorithm::Symbol = :Any,
    truncation_type::Symbol = :LP
)::Vector{Vector{Int}}
    @debug "Starting to compute Markov basis for " instance
    if algorithm == :Any
        if IPInstances.nonnegative_data_only(instance) && IPInstances.has_slacks(instance)
            #The Simple algorithm may be used, so use it.
            algorithm = :Simple
        else
            #The Simple algorithm can't be used, so fall back to project-and-lift
            algorithm = :ProjectAndLift
        end
    end
    if algorithm == :Simple
        basis = simple_markov(instance)
    else
        basis = project_and_lift(instance, truncation_type = truncation_type)
    end
    return basis
end

function markov_basis(
    A::Array{Int,2},
    b::Vector{Int},
    C::Array{Int,2},
    u::Vector{Int};
    algorithm::Symbol = :Any,
    truncation_type::Symbol = :None
)::Vector{Vector{Int}}
    instance = IPInstance(A, b, C, u)
    return markov_basis(
        instance, algorithm = algorithm, truncation_type = truncation_type
    )
end

function optimize(
    instance :: IPInstance;
    completion :: Symbol = :Buchberger,
    truncation_type :: Symbol = :LP
) :: Tuple{Vector{Int}, Int}
    solution = copy(instance.fiber_solution)
    value = instance.C[1, :]' * solution
    project_and_lift(
        instance, completion=completion, truncation_type=truncation_type,
        optimize=true, solution=solution, best_value=Ref(value)
    )
    return solution, value
end

end<|MERGE_RESOLUTION|>--- conflicted
+++ resolved
@@ -424,18 +424,6 @@
 )::Vector{Vector{Int}}
     pl = initialize_project_and_lift(instance, optimize=optimize, solution=solution, best_value=best_value)
     #Lift as many variables as possible before starting
-<<<<<<< HEAD
-    #lift_variables!(
-    #    state.markov, state.sigma, state.nonnegative, state.relaxation.inverse_permutation
-    #)
-    while !is_finished(state)
-        @debug "Starting iteration with $(length(state.sigma)) variables left to lift: "
-        state = next(state, completion=completion, truncation_type=truncation_type)
-    end
-    #@assert IPInstances.is_feasible_solution(instance, state.solution)
-    @debug "Ending P&L, found Markov Basis of length $(length(state.markov))"
-    return state.markov
-=======
     lift_variables!(pl)
     #Main loop: lift all remaining variables via LP or GBs
     while !is_finished(pl)
@@ -447,7 +435,6 @@
     copyto!(solution, pl.optimal_solution)
     best_value[] = instance.C[1, :]' * solution
     return pl.markov
->>>>>>> 1b4f530b
 end
 
 """
